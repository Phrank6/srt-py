--- conflicted
+++ resolved
@@ -88,12 +88,7 @@
     pio.templates.default = "seaborn"  # Style Choice for Graphs
     curfold = Path(__file__).parent.absolute()
     # Generate Sidebar Objects
-<<<<<<< HEAD
-    side_title = "Veryvery Small Radio Telescope"
-=======
     side_title = software
->>>>>>> 4d38a567
-
     image_filename = curfold.joinpath(
         "images", "MIT_HO_logo_landscape.png"
     )  # replace with your own image
